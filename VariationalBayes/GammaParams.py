<<<<<<< HEAD
import VariationalBayes as vb
import VariationalBayes.ExponentialFamilies as ef
=======
from VariationalBayes import Parameters as par
import VariationalBayes.ExponentialFamilies as ef

import autograd.numpy as np
import autograd.scipy as asp
>>>>>>> 83241bc6

class GammaParam(vb.ModelParamsDict):
    def __init__(self, name='', min_shape=0.0, min_rate=0.0):
        super().__init__(name=name)
        self.push_param(vb.ScalarParam('shape', lb=min_shape))
        self.push_param(vb.ScalarParam('rate', lb=min_rate))

    def e(self):
        return self['shape'].get() / self['rate'].get()
    def e_log(self):
<<<<<<< HEAD
        return ef.get_e_log_gamma(
            shape=self['shape'].get(), rate=self['rate'].get())
    def entropy(self):
        return ef.gamma_entropy(
            shape=self['shape'].get(), rate=self['rate'].get())
=======
        return asp.special.digamma(self.shape.get()) - np.log(self.rate.get())
    def entropy(self):
        return ef.gamma_entropy(self.shape.get(), self.rate.get())

    def set_free(self, free_val):
        if free_val.size != self.__free_size: \
            raise ValueError('Wrong size for GammaParam ' + self.name)
        offset = 0
        offset = par.set_free_offset(self.shape, free_val, offset)
        offset = par.set_free_offset(self.rate, free_val, offset)
    def get_free(self):
        return np.hstack([ self.shape.get_free(), self.rate.get_free() ])

    def free_to_vector(self, free_val):
        self.set_free(free_val)
        return self.get_vector()
    def free_to_vector_jac(self, free_val):
        free_offset = 0
        vec_offset = 0
        free_offset, vec_offset, mean_jac = free_to_vector_jac_offset(
            self.shape, free_val, free_offset, vec_offset)
        free_offset, vec_offset, info_jac = free_to_vector_jac_offset(
            self.rate, free_val, free_offset, vec_offset)
        return block_diag((mean_jac, info_jac))
    def free_to_vector_hess(self, free_val):
        free_offset = 0
        full_shape = (self.free_size(), self.free_size())
        hessians = []
        free_offset = free_to_vector_hess_offset(
            self.shape, free_val, hessians, free_offset, full_shape)
        free_offset = free_to_vector_hess_offset(
            self.rate, free_val, hessians, free_offset, full_shape)
        return np.array(hessians)

    def set_vector(self, vec):
        if vec.size != self.__vector_size: raise ValueError("Wrong size.")
        offset = 0
        offset = par.set_vector_offset(self.shape, vec, offset)
        offset = par.set_vector_offset(self.rate, vec, offset)
    def get_vector(self):
        return np.hstack([ self.shape.get_vector(), self.rate.get_vector() ])

    def free_size(self):
        return self.__free_size
    def vector_size(self):
        return self.__vector_size
>>>>>>> 83241bc6
<|MERGE_RESOLUTION|>--- conflicted
+++ resolved
@@ -1,74 +1,15 @@
-<<<<<<< HEAD
 import VariationalBayes as vb
-import VariationalBayes.ExponentialFamilies as ef
-=======
-from VariationalBayes import Parameters as par
-import VariationalBayes.ExponentialFamilies as ef
-
-import autograd.numpy as np
-import autograd.scipy as asp
->>>>>>> 83241bc6
 
 class GammaParam(vb.ModelParamsDict):
     def __init__(self, name='', min_shape=0.0, min_rate=0.0):
         super().__init__(name=name)
         self.push_param(vb.ScalarParam('shape', lb=min_shape))
         self.push_param(vb.ScalarParam('rate', lb=min_rate))
-
     def e(self):
-        return self['shape'].get() / self['rate'].get()
+        return self['shape'].get() / self['shape'].get()
     def e_log(self):
-<<<<<<< HEAD
         return ef.get_e_log_gamma(
             shape=self['shape'].get(), rate=self['rate'].get())
     def entropy(self):
         return ef.gamma_entropy(
-            shape=self['shape'].get(), rate=self['rate'].get())
-=======
-        return asp.special.digamma(self.shape.get()) - np.log(self.rate.get())
-    def entropy(self):
-        return ef.gamma_entropy(self.shape.get(), self.rate.get())
-
-    def set_free(self, free_val):
-        if free_val.size != self.__free_size: \
-            raise ValueError('Wrong size for GammaParam ' + self.name)
-        offset = 0
-        offset = par.set_free_offset(self.shape, free_val, offset)
-        offset = par.set_free_offset(self.rate, free_val, offset)
-    def get_free(self):
-        return np.hstack([ self.shape.get_free(), self.rate.get_free() ])
-
-    def free_to_vector(self, free_val):
-        self.set_free(free_val)
-        return self.get_vector()
-    def free_to_vector_jac(self, free_val):
-        free_offset = 0
-        vec_offset = 0
-        free_offset, vec_offset, mean_jac = free_to_vector_jac_offset(
-            self.shape, free_val, free_offset, vec_offset)
-        free_offset, vec_offset, info_jac = free_to_vector_jac_offset(
-            self.rate, free_val, free_offset, vec_offset)
-        return block_diag((mean_jac, info_jac))
-    def free_to_vector_hess(self, free_val):
-        free_offset = 0
-        full_shape = (self.free_size(), self.free_size())
-        hessians = []
-        free_offset = free_to_vector_hess_offset(
-            self.shape, free_val, hessians, free_offset, full_shape)
-        free_offset = free_to_vector_hess_offset(
-            self.rate, free_val, hessians, free_offset, full_shape)
-        return np.array(hessians)
-
-    def set_vector(self, vec):
-        if vec.size != self.__vector_size: raise ValueError("Wrong size.")
-        offset = 0
-        offset = par.set_vector_offset(self.shape, vec, offset)
-        offset = par.set_vector_offset(self.rate, vec, offset)
-    def get_vector(self):
-        return np.hstack([ self.shape.get_vector(), self.rate.get_vector() ])
-
-    def free_size(self):
-        return self.__free_size
-    def vector_size(self):
-        return self.__vector_size
->>>>>>> 83241bc6
+            shape=self['shape'].get(), rate=self['rate'].get())